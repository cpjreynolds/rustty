mod dialog;
mod stdbutton;
mod hlayout;
mod vlayout;
<<<<<<< HEAD
mod label;
=======
mod canvas;
>>>>>>> 074caaa6
pub mod core;

pub use ui::canvas::Canvas;
pub use ui::dialog::Dialog;
pub use ui::stdbutton::StdButton;
pub use ui::hlayout::HorizontalLayout;
pub use ui::vlayout::VerticalLayout;
pub use ui::label::Label;<|MERGE_RESOLUTION|>--- conflicted
+++ resolved
@@ -2,11 +2,8 @@
 mod stdbutton;
 mod hlayout;
 mod vlayout;
-<<<<<<< HEAD
 mod label;
-=======
 mod canvas;
->>>>>>> 074caaa6
 pub mod core;
 
 pub use ui::canvas::Canvas;
